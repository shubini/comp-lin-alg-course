.. only:: latex

   ============================================
   Computational Linear Algebra
   ============================================

   .. raw:: latex

      \frontmatter

.. only:: html

   This is the webpage for the `Imperial College London Mathematics
   <http://www.imperial.ac.uk/maths>`_  module
<<<<<<< HEAD
   MATH60024/MATH70024 - Computational Linear Algebra.
=======
   MATH96023/MATH97032/MATH97140 - Computational Linear Algebra.

   .. warning::

      This course is due for substantial revision and reorganisation
      before Academic Year 23/24, and hence these pages are likely to
      change in substantial ways before then.
>>>>>>> 74a063e6
   
   .. toctree::

      practicalities
      exercises
      errata
      
   .. image:: _static/trefbau.jpg
      :align: right
      :width: 20ex

   A PDF version of the course notes is `available here
   <Computationallinearalgebracourse.pdf>`_.  The lecture material for this
   course is available as videos linked from the web version of the
   notes.

   The text for this part of the module is Trefethen and Bau
   *Numerical Linear Algebra*. Another very useful reference is
   Golub and van Loan *Matrix Computations*.
   
   We provide a complete set of notes for the course below.
	      
   Lecture notes:
   ~~~~~~~~~~~~~~

.. raw:: latex
         
   \mainmatter
   
.. toctree::
   :numbered:
   :maxdepth: 2

   L1_preliminaries
   L2_QR_factorisation
   L3_analysing_algorithms
   L4_LU_decomposition
   L5_eigenvalues
   L6_krylov

The automated documentation for the skeleton code is below.

.. toctree::

   cla_utils<|MERGE_RESOLUTION|>--- conflicted
+++ resolved
@@ -12,17 +12,13 @@
 
    This is the webpage for the `Imperial College London Mathematics
    <http://www.imperial.ac.uk/maths>`_  module
-<<<<<<< HEAD
    MATH60024/MATH70024 - Computational Linear Algebra.
-=======
-   MATH96023/MATH97032/MATH97140 - Computational Linear Algebra.
 
    .. warning::
 
       This course is due for substantial revision and reorganisation
       before Academic Year 23/24, and hence these pages are likely to
       change in substantial ways before then.
->>>>>>> 74a063e6
    
    .. toctree::
 
